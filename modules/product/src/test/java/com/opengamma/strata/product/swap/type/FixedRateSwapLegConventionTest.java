/*
 * Copyright (C) 2015 - present by OpenGamma Inc. and the OpenGamma group of companies
 *
 * Please see distribution for license.
 */
package com.opengamma.strata.product.swap.type;

import static com.opengamma.strata.basics.currency.Currency.GBP;
import static com.opengamma.strata.basics.currency.Currency.USD;
import static com.opengamma.strata.basics.date.BusinessDayConventions.FOLLOWING;
import static com.opengamma.strata.basics.date.BusinessDayConventions.MODIFIED_FOLLOWING;
import static com.opengamma.strata.basics.date.DayCounts.ACT_360;
import static com.opengamma.strata.basics.date.DayCounts.ACT_365F;
import static com.opengamma.strata.basics.date.HolidayCalendarIds.GBLO;
import static com.opengamma.strata.basics.schedule.Frequency.P3M;
import static com.opengamma.strata.basics.schedule.Frequency.P6M;
import static com.opengamma.strata.basics.schedule.StubConvention.LONG_INITIAL;
import static com.opengamma.strata.collect.TestHelper.assertSerialization;
import static com.opengamma.strata.collect.TestHelper.assertThrowsIllegalArg;
import static com.opengamma.strata.collect.TestHelper.coverBeanEquals;
import static com.opengamma.strata.collect.TestHelper.coverImmutableBean;
import static com.opengamma.strata.product.common.PayReceive.PAY;
import static org.testng.Assert.assertEquals;

import java.time.LocalDate;

import org.testng.annotations.Test;

import com.opengamma.strata.basics.date.BusinessDayAdjustment;
import com.opengamma.strata.basics.date.DaysAdjustment;
import com.opengamma.strata.basics.schedule.PeriodicSchedule;
import com.opengamma.strata.basics.schedule.RollConventions;
import com.opengamma.strata.basics.schedule.StubConvention;
import com.opengamma.strata.basics.value.ValueSchedule;
import com.opengamma.strata.product.swap.CompoundingMethod;
<<<<<<< HEAD
import com.opengamma.strata.product.swap.FixedNotionalAccrualMethod;
=======
import com.opengamma.strata.product.swap.FixedAccrualMethod;
>>>>>>> 9aa61842
import com.opengamma.strata.product.swap.FixedRateCalculation;
import com.opengamma.strata.product.swap.FutureValueNotional;
import com.opengamma.strata.product.swap.NotionalSchedule;
import com.opengamma.strata.product.swap.PaymentSchedule;
import com.opengamma.strata.product.swap.RateCalculationSwapLeg;

/**
 * Test {@link FixedRateSwapLegConvention}.
 */
@Test
public class FixedRateSwapLegConventionTest {

  private static final double NOTIONAL_2M = 2_000_000d;
  private static final BusinessDayAdjustment BDA_FOLLOW = BusinessDayAdjustment.of(FOLLOWING, GBLO);
  private static final BusinessDayAdjustment BDA_MOD_FOLLOW = BusinessDayAdjustment.of(MODIFIED_FOLLOWING, GBLO);
  private static final DaysAdjustment PLUS_TWO_DAYS = DaysAdjustment.ofBusinessDays(2, GBLO);

  //-------------------------------------------------------------------------
  public void test_of() {
    FixedRateSwapLegConvention test = FixedRateSwapLegConvention.of(GBP, ACT_365F, P3M, BDA_MOD_FOLLOW);
    assertEquals(test.getCurrency(), GBP);
    assertEquals(test.getDayCount(), ACT_365F);
    assertEquals(test.getAccrualFrequency(), P3M);
    assertEquals(test.getAccrualBusinessDayAdjustment(), BDA_MOD_FOLLOW);
    assertEquals(test.getStartDateBusinessDayAdjustment(), BDA_MOD_FOLLOW);
    assertEquals(test.getEndDateBusinessDayAdjustment(), BDA_MOD_FOLLOW);
    assertEquals(test.getStubConvention(), StubConvention.SMART_INITIAL);
    assertEquals(test.getRollConvention(), RollConventions.EOM);
    assertEquals(test.getPaymentFrequency(), P3M);
    assertEquals(test.getPaymentDateOffset(), DaysAdjustment.NONE);
    assertEquals(test.getCompoundingMethod(), CompoundingMethod.NONE);
<<<<<<< HEAD
    assertEquals(test.getFixedNotionalAccrualMethod(), FixedNotionalAccrualMethod.NONE);
=======
    assertEquals(test.getAccrualMethod(), FixedAccrualMethod.DEFAULT);
>>>>>>> 9aa61842
  }

  public void test_builder() {
    FixedRateSwapLegConvention test = FixedRateSwapLegConvention.builder()
        .currency(GBP)
        .dayCount(ACT_365F)
        .accrualFrequency(P3M)
        .accrualBusinessDayAdjustment(BDA_MOD_FOLLOW)
        .build();
    assertEquals(test.getCurrency(), GBP);
    assertEquals(test.getDayCount(), ACT_365F);
    assertEquals(test.getAccrualFrequency(), P3M);
    assertEquals(test.getAccrualBusinessDayAdjustment(), BDA_MOD_FOLLOW);
    assertEquals(test.getStartDateBusinessDayAdjustment(), BDA_MOD_FOLLOW);
    assertEquals(test.getEndDateBusinessDayAdjustment(), BDA_MOD_FOLLOW);
    assertEquals(test.getStubConvention(), StubConvention.SMART_INITIAL);
    assertEquals(test.getRollConvention(), RollConventions.EOM);
    assertEquals(test.getPaymentFrequency(), P3M);
    assertEquals(test.getPaymentDateOffset(), DaysAdjustment.NONE);
    assertEquals(test.getCompoundingMethod(), CompoundingMethod.NONE);
  }

  //-------------------------------------------------------------------------
  public void test_builder_notEnoughData() {
    assertThrowsIllegalArg(() -> FixedRateSwapLegConvention.builder().build());
  }

  public void test_builderAllSpecified() {
    FixedRateSwapLegConvention test = FixedRateSwapLegConvention.builder()
        .currency(USD)
        .dayCount(ACT_360)
        .accrualFrequency(P6M)
        .accrualBusinessDayAdjustment(BDA_FOLLOW)
        .startDateBusinessDayAdjustment(BDA_FOLLOW)
        .endDateBusinessDayAdjustment(BDA_FOLLOW)
        .stubConvention(LONG_INITIAL)
        .rollConvention(RollConventions.DAY_1)
        .paymentFrequency(P6M)
        .paymentDateOffset(PLUS_TWO_DAYS)
        .compoundingMethod(CompoundingMethod.FLAT)
<<<<<<< HEAD
        .fixedNotionalAccrualMethod(FixedNotionalAccrualMethod.OVERNIGHT_COMPOUNDED_ANNUAL_RATE)
=======
        .accrualMethod(FixedAccrualMethod.OVERNIGHT_COMPOUNDED_ANNUAL_RATE)
>>>>>>> 9aa61842
        .build();
    assertEquals(test.getCurrency(), USD);
    assertEquals(test.getDayCount(), ACT_360);
    assertEquals(test.getAccrualFrequency(), P6M);
    assertEquals(test.getAccrualBusinessDayAdjustment(), BDA_FOLLOW);
    assertEquals(test.getStartDateBusinessDayAdjustment(), BDA_FOLLOW);
    assertEquals(test.getEndDateBusinessDayAdjustment(), BDA_FOLLOW);
    assertEquals(test.getStubConvention(), StubConvention.LONG_INITIAL);
    assertEquals(test.getRollConvention(), RollConventions.DAY_1);
    assertEquals(test.getPaymentFrequency(), P6M);
    assertEquals(test.getPaymentDateOffset(), PLUS_TWO_DAYS);
    assertEquals(test.getCompoundingMethod(), CompoundingMethod.FLAT);
<<<<<<< HEAD
    assertEquals(test.getFixedNotionalAccrualMethod(), FixedNotionalAccrualMethod.OVERNIGHT_COMPOUNDED_ANNUAL_RATE);
  }

  //-------------------------------------------------------------------------
  public void test_toLeg() {
    FixedRateSwapLegConvention base1 = FixedRateSwapLegConvention.of(GBP, ACT_365F, P3M, BDA_MOD_FOLLOW);
=======
    assertEquals(test.getAccrualMethod(), FixedAccrualMethod.OVERNIGHT_COMPOUNDED_ANNUAL_RATE);
  }

  //-------------------------------------------------------------------------
  public void test_toLeg1() {
    FixedRateSwapLegConvention base = FixedRateSwapLegConvention.of(GBP, ACT_365F, P3M, BDA_MOD_FOLLOW);
>>>>>>> 9aa61842
    LocalDate startDate = LocalDate.of(2015, 5, 5);
    LocalDate endDate = LocalDate.of(2020, 5, 5);
    RateCalculationSwapLeg test1 = base1.toLeg(startDate, endDate, PAY, NOTIONAL_2M, 0.25d);
    RateCalculationSwapLeg expected1 = RateCalculationSwapLeg.builder()
        .payReceive(PAY)
        .accrualSchedule(PeriodicSchedule.builder()
            .frequency(P3M)
            .startDate(startDate)
            .endDate(endDate)
            .businessDayAdjustment(BDA_MOD_FOLLOW)
            .stubConvention(StubConvention.SMART_INITIAL)
            .build())
        .paymentSchedule(PaymentSchedule.builder()
            .paymentFrequency(P3M)
            .paymentDateOffset(DaysAdjustment.NONE)
            .build())
        .notionalSchedule(NotionalSchedule.of(GBP, NOTIONAL_2M))
        .calculation(FixedRateCalculation.of(0.25d, ACT_365F))
        .build();
    assertEquals(test1, expected1);
    
    FixedRateSwapLegConvention base2 = FixedRateSwapLegConvention.builder()
        .currency(GBP)
        .dayCount(ACT_365F)
        .accrualFrequency(P3M)
        .accrualBusinessDayAdjustment(BDA_MOD_FOLLOW)
        .fixedNotionalAccrualMethod(FixedNotionalAccrualMethod.OVERNIGHT_COMPOUNDED_ANNUAL_RATE)
        .stubConvention(StubConvention.SMART_INITIAL)
        .build();
    RateCalculationSwapLeg test2 = base2.toLeg(startDate, endDate, PAY, NOTIONAL_2M, 0.25d);
    RateCalculationSwapLeg expected2 = RateCalculationSwapLeg.builder()
        .payReceive(PAY)
        .accrualSchedule(PeriodicSchedule.builder()
            .frequency(P3M)
            .startDate(startDate)
            .endDate(endDate)
            .businessDayAdjustment(BDA_MOD_FOLLOW)
            .stubConvention(StubConvention.SMART_INITIAL)
            .build())
        .paymentSchedule(PaymentSchedule.builder()
            .paymentFrequency(P3M)
            .paymentDateOffset(DaysAdjustment.NONE)
            .build())
        .notionalSchedule(NotionalSchedule.of(GBP, NOTIONAL_2M))
        .calculation(FixedRateCalculation.builder()
            .rate(ValueSchedule.of(0.25d))
            .dayCount(ACT_365F)
            .futureValueNotional(FutureValueNotional.auto())
            .build())
        .build();
    assertEquals(test2, expected2);
  }

  public void test_toLeg2() {
    FixedRateSwapLegConvention base = FixedRateSwapLegConvention.builder()
        .currency(GBP)
        .dayCount(ACT_365F)
        .accrualFrequency(P3M)
        .accrualBusinessDayAdjustment(BDA_MOD_FOLLOW)
        .accrualMethod(FixedAccrualMethod.OVERNIGHT_COMPOUNDED_ANNUAL_RATE)
        .stubConvention(StubConvention.SMART_INITIAL)
        .build();
    LocalDate startDate = LocalDate.of(2015, 5, 5);
    LocalDate endDate = LocalDate.of(2020, 5, 5);
    RateCalculationSwapLeg test = base.toLeg(startDate, endDate, PAY, NOTIONAL_2M, 0.25d);
    RateCalculationSwapLeg expected = RateCalculationSwapLeg.builder()
        .payReceive(PAY)
        .accrualSchedule(PeriodicSchedule.builder()
            .frequency(P3M)
            .startDate(startDate)
            .endDate(endDate)
            .businessDayAdjustment(BDA_MOD_FOLLOW)
            .stubConvention(StubConvention.SMART_INITIAL)
            .build())
        .paymentSchedule(PaymentSchedule.builder()
            .paymentFrequency(P3M)
            .paymentDateOffset(DaysAdjustment.NONE)
            .build())
        .notionalSchedule(NotionalSchedule.of(GBP, NOTIONAL_2M))
        .calculation(FixedRateCalculation.builder()
            .rate(ValueSchedule.of(0.25d))
            .dayCount(ACT_365F)
            .futureValueNotional(FutureValueNotional.autoCalculate())
            .build())
        .build();
    assertEquals(test, expected);
  }

  //-------------------------------------------------------------------------
  public void coverage() {
    FixedRateSwapLegConvention test = FixedRateSwapLegConvention.of(GBP, ACT_365F, P3M, BDA_MOD_FOLLOW);
    coverImmutableBean(test);
    FixedRateSwapLegConvention test2 = FixedRateSwapLegConvention.builder()
        .currency(USD)
        .dayCount(ACT_360)
        .accrualFrequency(P6M)
        .accrualBusinessDayAdjustment(BDA_FOLLOW)
        .startDateBusinessDayAdjustment(BDA_FOLLOW)
        .endDateBusinessDayAdjustment(BDA_FOLLOW)
        .stubConvention(LONG_INITIAL)
        .rollConvention(RollConventions.EOM)
        .paymentFrequency(P6M)
        .paymentDateOffset(PLUS_TWO_DAYS)
        .build();
    coverBeanEquals(test, test2);
  }

  public void test_serialization() {
    FixedRateSwapLegConvention test = FixedRateSwapLegConvention.of(GBP, ACT_365F, P3M, BDA_MOD_FOLLOW);
    assertSerialization(test);
  }

}<|MERGE_RESOLUTION|>--- conflicted
+++ resolved
@@ -33,11 +33,7 @@
 import com.opengamma.strata.basics.schedule.StubConvention;
 import com.opengamma.strata.basics.value.ValueSchedule;
 import com.opengamma.strata.product.swap.CompoundingMethod;
-<<<<<<< HEAD
-import com.opengamma.strata.product.swap.FixedNotionalAccrualMethod;
-=======
 import com.opengamma.strata.product.swap.FixedAccrualMethod;
->>>>>>> 9aa61842
 import com.opengamma.strata.product.swap.FixedRateCalculation;
 import com.opengamma.strata.product.swap.FutureValueNotional;
 import com.opengamma.strata.product.swap.NotionalSchedule;
@@ -69,11 +65,7 @@
     assertEquals(test.getPaymentFrequency(), P3M);
     assertEquals(test.getPaymentDateOffset(), DaysAdjustment.NONE);
     assertEquals(test.getCompoundingMethod(), CompoundingMethod.NONE);
-<<<<<<< HEAD
-    assertEquals(test.getFixedNotionalAccrualMethod(), FixedNotionalAccrualMethod.NONE);
-=======
     assertEquals(test.getAccrualMethod(), FixedAccrualMethod.DEFAULT);
->>>>>>> 9aa61842
   }
 
   public void test_builder() {
@@ -114,11 +106,7 @@
         .paymentFrequency(P6M)
         .paymentDateOffset(PLUS_TWO_DAYS)
         .compoundingMethod(CompoundingMethod.FLAT)
-<<<<<<< HEAD
-        .fixedNotionalAccrualMethod(FixedNotionalAccrualMethod.OVERNIGHT_COMPOUNDED_ANNUAL_RATE)
-=======
         .accrualMethod(FixedAccrualMethod.OVERNIGHT_COMPOUNDED_ANNUAL_RATE)
->>>>>>> 9aa61842
         .build();
     assertEquals(test.getCurrency(), USD);
     assertEquals(test.getDayCount(), ACT_360);
@@ -131,25 +119,16 @@
     assertEquals(test.getPaymentFrequency(), P6M);
     assertEquals(test.getPaymentDateOffset(), PLUS_TWO_DAYS);
     assertEquals(test.getCompoundingMethod(), CompoundingMethod.FLAT);
-<<<<<<< HEAD
-    assertEquals(test.getFixedNotionalAccrualMethod(), FixedNotionalAccrualMethod.OVERNIGHT_COMPOUNDED_ANNUAL_RATE);
-  }
-
-  //-------------------------------------------------------------------------
-  public void test_toLeg() {
-    FixedRateSwapLegConvention base1 = FixedRateSwapLegConvention.of(GBP, ACT_365F, P3M, BDA_MOD_FOLLOW);
-=======
     assertEquals(test.getAccrualMethod(), FixedAccrualMethod.OVERNIGHT_COMPOUNDED_ANNUAL_RATE);
   }
 
   //-------------------------------------------------------------------------
   public void test_toLeg1() {
     FixedRateSwapLegConvention base = FixedRateSwapLegConvention.of(GBP, ACT_365F, P3M, BDA_MOD_FOLLOW);
->>>>>>> 9aa61842
     LocalDate startDate = LocalDate.of(2015, 5, 5);
     LocalDate endDate = LocalDate.of(2020, 5, 5);
-    RateCalculationSwapLeg test1 = base1.toLeg(startDate, endDate, PAY, NOTIONAL_2M, 0.25d);
-    RateCalculationSwapLeg expected1 = RateCalculationSwapLeg.builder()
+    RateCalculationSwapLeg test = base.toLeg(startDate, endDate, PAY, NOTIONAL_2M, 0.25d);
+    RateCalculationSwapLeg expected = RateCalculationSwapLeg.builder()
         .payReceive(PAY)
         .accrualSchedule(PeriodicSchedule.builder()
             .frequency(P3M)
@@ -165,38 +144,7 @@
         .notionalSchedule(NotionalSchedule.of(GBP, NOTIONAL_2M))
         .calculation(FixedRateCalculation.of(0.25d, ACT_365F))
         .build();
-    assertEquals(test1, expected1);
-    
-    FixedRateSwapLegConvention base2 = FixedRateSwapLegConvention.builder()
-        .currency(GBP)
-        .dayCount(ACT_365F)
-        .accrualFrequency(P3M)
-        .accrualBusinessDayAdjustment(BDA_MOD_FOLLOW)
-        .fixedNotionalAccrualMethod(FixedNotionalAccrualMethod.OVERNIGHT_COMPOUNDED_ANNUAL_RATE)
-        .stubConvention(StubConvention.SMART_INITIAL)
-        .build();
-    RateCalculationSwapLeg test2 = base2.toLeg(startDate, endDate, PAY, NOTIONAL_2M, 0.25d);
-    RateCalculationSwapLeg expected2 = RateCalculationSwapLeg.builder()
-        .payReceive(PAY)
-        .accrualSchedule(PeriodicSchedule.builder()
-            .frequency(P3M)
-            .startDate(startDate)
-            .endDate(endDate)
-            .businessDayAdjustment(BDA_MOD_FOLLOW)
-            .stubConvention(StubConvention.SMART_INITIAL)
-            .build())
-        .paymentSchedule(PaymentSchedule.builder()
-            .paymentFrequency(P3M)
-            .paymentDateOffset(DaysAdjustment.NONE)
-            .build())
-        .notionalSchedule(NotionalSchedule.of(GBP, NOTIONAL_2M))
-        .calculation(FixedRateCalculation.builder()
-            .rate(ValueSchedule.of(0.25d))
-            .dayCount(ACT_365F)
-            .futureValueNotional(FutureValueNotional.auto())
-            .build())
-        .build();
-    assertEquals(test2, expected2);
+    assertEquals(test, expected);
   }
 
   public void test_toLeg2() {
